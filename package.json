--- conflicted
+++ resolved
@@ -25,20 +25,9 @@
     "lint:clients": "eslint \"src/**/*.{ts,tsx}\""
   },
   "dependencies": {
-<<<<<<< HEAD
-<<<<<<< HEAD
     "@aztec/barretenberg": "2.1.35",
-    "@ethersproject/providers": "^5.6.8"
-=======
-    "@aztec/barretenberg": "2.1.26",
     "@ethersproject/providers": "^5.6.8",
     "@notional-finance/sdk-v2": "^0.5.6"
->>>>>>> 6be78da2 (add notional bridge)
-=======
-    "@aztec/barretenberg": "2.1.26",
-    "@ethersproject/providers": "^5.6.8",
-    "@notional-finance/sdk-v2": "^0.5.6"
->>>>>>> 6be78da2
   },
   "jest": {
     "transform": {
