--- conflicted
+++ resolved
@@ -296,57 +296,10 @@
             ethPayments_slot := ethPayments.slot
         }
 
-<<<<<<< HEAD
-        (bool success, bytes memory result) = address(bridgeProxy).delegatecall(
-            abi.encodeWithSelector(
-                DEFI_BRIDGE_PROXY_CONVERT_SELECTOR,
-                bridgeAddress,
-                inputAssetA,
-                inputAssetB,
-                outputAssetA,
-                outputAssetB,
-                totalInputValue,
-                interactionNonce,
-                auxInputData,
-                ethPayments_slot
-            )
-        );
-
-        if (success) {
-            (outputValueA, outputValueB, isAsync) = abi.decode(
-                result,
-                (uint256, uint256, bool)
-            );
-
-            emit DefiBridgeProcessed(
-            0,
-            interactionNonce,
-            totalInputValue,
-            outputValueA,
-            outputValueB,
-            true
-        );
-        }
-        require(success, 'Interaction Failed');
-        // else {
-
-
-        //     emit DefiBridgeProcessed(
-        //     0,
-        //     interactionNonce,
-        //     totalInputValue,
-        //     totalInputValue,
-        //     inputAssetB.NOT_USED || inputAssetB.,
-        //     success
-        // );
-        // }
-        // TODO: Should probaby emit an event for failed?
-=======
         ConvertArgs memory convertArgs = ConvertArgs(bridgeAddress, inputAssetA, inputAssetB, outputAssetA, outputAssetB, totalInputValue, interactionNonce, auxInputData, ethPayments_slot);
         (ConvertReturnValues memory results) = _convert(convertArgs);
         outputValueA = results.outputValueA;
         outputValueB = results.outputValueB;
         isAsync = results.isAsync;
->>>>>>> 120ec681
     }
 }