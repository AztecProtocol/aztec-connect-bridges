<<<<<<< HEAD
import {
  AssetValue,
  AuxDataConfig,
  AztecAsset,
  AztecAssetType,
  BridgeDataFieldGetters,
  SolidityType,
} from '../bridge-data';
import { SyncUniswapV3Bridge } from '../../../typechain-types';
import { AbiCoder, defaultAbiCoder, Interface } from '@ethersproject/abi';
import { BigNumber } from 'ethers';

export class SyncUniswapBridgeData implements BridgeDataFieldGetters {
  private bridge: SyncUniswapV3Bridge;
  private abiCoder: AbiCoder;

  constructor(bridge: SyncUniswapV3Bridge) {
    this.bridge = bridge;
    this.abiCoder = new AbiCoder();
=======
import { AssetValue, AuxDataConfig, AztecAsset, AztecAssetType, BridgeData, SolidityType } from '../bridge-data';
import { SyncUniswapV3Bridge, SyncUniswapV3Bridge__factory } from '../../../typechain-types';
import { defaultAbiCoder, Interface } from '@ethersproject/abi';
import { BigNumber } from 'ethers';
import { createWeb3Provider, EthereumProvider } from '../aztec/provider';
import { EthAddress } from '../aztec/eth_address';

export class SyncUniswapBridgeData implements BridgeData {
  private constructor(private bridgeContract: SyncUniswapV3Bridge) {}

  static create(uniSwapAddress: EthAddress, provider: EthereumProvider) {
    return new SyncUniswapBridgeData(
      SyncUniswapV3Bridge__factory.connect(uniSwapAddress.toString(), createWeb3Provider(provider)),
    );
>>>>>>> f137fa40
  }

  // @dev This function should be implemented for stateful bridges. It should return an array of AssetValue's
  // @dev which define how much a given interaction is worth in terms of Aztec asset ids.
  // @param bigint interactionNonce the interaction nonce to return the value for

  async getInteractionPresentValue(interactionNonce: bigint): Promise<AssetValue[]> {
    // we get the present value of the interaction

    const amounts = await this.bridgeContract.getPresentValue(interactionNonce);
    return [
      {
        assetId: interactionNonce,
        amount: BigInt(amounts[0].toBigInt()),
      },
      {
        assetId: interactionNonce,
        amount: BigInt(amounts[1].toBigInt()),
      },
    ];
  }

  /*
  @dev This function should be implemented for all bridges that use auxData that require onchain data. It's purpose is to tell the developer using the bridge
  @dev the set of possible auxData's that they can use for a given set of inputOutputAssets.
  */

  async getAuxData(
    inputAssetA: AztecAsset,
    inputAssetB: AztecAsset,
    outputAssetA: AztecAsset,
    outputAssetB: AztecAsset,
  ): Promise<bigint[]> {
    return [0n];
  }

  async getAuxDataLP(data: bigint[]): Promise<bigint[]> {
    let tickLower = BigNumber.from(data[0]);
    let tickUpper = BigNumber.from(data[1]);
    let fee = BigNumber.from(data[2]);
<<<<<<< HEAD
    const auxData = await this.bridge.packData(tickLower, tickUpper, fee);
=======
    const auxData = await this.bridgeContract.packData(tickLower, tickUpper, fee);
>>>>>>> f137fa40

    return [auxData.toBigInt()];
  }

  public auxDataConfig: AuxDataConfig[] = [
    {
      start: 0,
      length: 24,
      solidityType: SolidityType.uint24,
      description: 'tickLower',
    },
    {
      start: 24,
      length: 24,
      solidityType: SolidityType.uint24,
      description: 'tickUpper',
    },
    {
      start: 48,
      length: 16,
      solidityType: SolidityType.uint16,
      description: 'fee',
    },
  ];

  enumToInt(inputAsset: AztecAsset): bigint {
    if (inputAsset.assetType == AztecAssetType.ETH) {
      return BigInt(1);
    } else if (inputAsset.assetType == AztecAssetType.ERC20) {
      return BigInt(2);
    } else if (inputAsset.assetType == AztecAssetType.VIRTUAL) {
      return BigInt(3);
    } else if (inputAsset.assetType == AztecAssetType.NOT_USED) {
      return BigInt(4);
    } else if (inputAsset == undefined || inputAsset == null) {
      return BigInt(5);
    }
    return BigInt(1);
  }

  async getExpectedOutput(
    inputAssetA: AztecAsset,
    inputAssetB: AztecAsset,
    outputAssetA: AztecAsset,
    outputAssetB: AztecAsset,
    auxData: bigint,
    precision: bigint,
  ): Promise<bigint[]> {
    //substitute uint8 for enum due to ethers limitations

    let ABI = [
      'function convert( tuple(uint256 id,address erc20Address,uint8 assetType) inputAssetA, tuple(uint256 id,address erc20Address,uint8 assetType) inputAssetB,tuple(uint256 id,address erc20Address,uint8 assetType) outputAssetA,tuple(uint256 id,address erc20Address,uint8 assetType) outputAssetB,uint256 inputValue,uint256 interactionNonce,uint64 auxData)',
    ];
    let iface = new Interface(ABI);
    let inA = this.enumToInt(inputAssetA);
    let inB = this.enumToInt(inputAssetB);
    let outA = this.enumToInt(outputAssetA);
    let outB = this.enumToInt(outputAssetB);

    let calldata = iface.encodeFunctionData('convert', [
      {
        id: BigNumber.from(inputAssetA.id),
        assetType: BigNumber.from(inA),
        erc20Address: inputAssetA.erc20Address,
      },
      {
        id: BigNumber.from(inputAssetB.id),
        assetType: BigNumber.from(inB),
        erc20Address: inputAssetB.erc20Address,
      },
      {
        id: BigNumber.from(outputAssetA.id),
        assetType: BigNumber.from(outA),
        erc20Address: outputAssetA.erc20Address,
      },
      {
        id: BigNumber.from(outputAssetB.id),
        assetType: BigNumber.from(outB),
        erc20Address: outputAssetB.erc20Address,
      },
      BigNumber.from(precision),
      BigNumber.from(1),
      BigNumber.from(auxData),
    ]);
    //console.log(payload)
    iface = new Interface(['function staticcall(address _to, bytes calldata _data) returns (bytes memory)']);
<<<<<<< HEAD
    const data = await this.bridge.staticcall(this.bridge.address, calldata);
    let abiCoder = defaultAbiCoder;
    const convertOutput = await abiCoder.decode(['uint256', 'uint256', 'bool'], data);
    return [convertOutput[0], convertOutput[1]];
=======
    const data = await this.bridgeContract.staticcall(this.bridgeContract.address, calldata);
    let abiCoder = defaultAbiCoder;
    const convertOutput = await abiCoder.decode(['uint256', 'uint256', 'bool'], data);
    return [convertOutput[0], convertOutput[1]];
  }

  async getExpectedYearlyOuput(
    inputAssetA: AztecAsset,
    inputAssetB: AztecAsset,
    outputAssetA: AztecAsset,
    outputAssetB: AztecAsset,
    auxData: bigint,
    precision: bigint,
  ): Promise<bigint[]> {
    //this bridge is synchronous
    //return 0 or else return getExpectedOutput()
    return [0n];
>>>>>>> f137fa40
  }

  async getMarketSize(
    inputAssetA: AztecAsset,
    inputAssetB: AztecAsset,
    outputAssetA: AztecAsset,
    outputAssetB: AztecAsset,
    auxData: bigint,
  ): Promise<AssetValue[]> {
    const WETH = '0xC02aaA39b223FE8D0A0e5C4F27eAD9083C756Cc2';
    const zero = '0x0000000000000000000000000000000000000000';

    let inA = zero;
    let inB = zero;

    //gets the liquidity of the AMM pair in the tick range indicated by the provided auxData
    //the user should input the pairs via inputAssetA and inputAssetB , rather than
    //following the structure of the convert call they would actually take, since the limitations of
    //the convert call don't really matter here

    if (inputAssetA.assetType == AztecAssetType.ETH) {
      inA = WETH;
    } else if (inputAssetA.assetType == AztecAssetType.ERC20) {
      inA = inputAssetA.erc20Address;
    }

    if (inputAssetB.assetType == AztecAssetType.ETH) {
      inB = WETH;
    } else if (inputAssetB.assetType == AztecAssetType.ERC20) {
      inB = inputAssetB.erc20Address;
    }

<<<<<<< HEAD
    let balances = await this.bridge.getLiquidity(inA, inB, BigNumber.from(auxData));
=======
    let balances = await this.bridgeContract.getLiquidity(inA, inB, BigNumber.from(auxData));
>>>>>>> f137fa40

    return [
      {
        assetId:
          BigInt(inputAssetA.erc20Address) < BigInt(inputAssetB.erc20Address)
            ? BigInt(inputAssetA.erc20Address)
            : BigInt(inputAssetB.erc20Address),
        amount: balances[0].toBigInt(),
      },
      {
        assetId:
          BigInt(inputAssetA.erc20Address) < BigInt(inputAssetB.erc20Address)
            ? BigInt(inputAssetB.erc20Address)
            : BigInt(inputAssetA.erc20Address),
        amount: balances[1].toBigInt(),
      },
    ];
  }
}<|MERGE_RESOLUTION|>--- conflicted
+++ resolved
@@ -1,39 +1,17 @@
-<<<<<<< HEAD
-import {
-  AssetValue,
-  AuxDataConfig,
-  AztecAsset,
-  AztecAssetType,
-  BridgeDataFieldGetters,
-  SolidityType,
-} from '../bridge-data';
-import { SyncUniswapV3Bridge } from '../../../typechain-types';
-import { AbiCoder, defaultAbiCoder, Interface } from '@ethersproject/abi';
-import { BigNumber } from 'ethers';
-
-export class SyncUniswapBridgeData implements BridgeDataFieldGetters {
-  private bridge: SyncUniswapV3Bridge;
-  private abiCoder: AbiCoder;
-
-  constructor(bridge: SyncUniswapV3Bridge) {
-    this.bridge = bridge;
-    this.abiCoder = new AbiCoder();
-=======
-import { AssetValue, AuxDataConfig, AztecAsset, AztecAssetType, BridgeData, SolidityType } from '../bridge-data';
+import { AssetValue, AuxDataConfig, AztecAsset, AztecAssetType, BridgeDataFieldGetters, SolidityType } from '../bridge-data';
 import { SyncUniswapV3Bridge, SyncUniswapV3Bridge__factory } from '../../../typechain-types';
 import { defaultAbiCoder, Interface } from '@ethersproject/abi';
 import { BigNumber } from 'ethers';
 import { createWeb3Provider, EthereumProvider } from '../aztec/provider';
 import { EthAddress } from '../aztec/eth_address';
 
-export class SyncUniswapBridgeData implements BridgeData {
+export class SyncUniswapBridgeData implements BridgeDataFieldGetters {
   private constructor(private bridgeContract: SyncUniswapV3Bridge) {}
 
   static create(uniSwapAddress: EthAddress, provider: EthereumProvider) {
     return new SyncUniswapBridgeData(
       SyncUniswapV3Bridge__factory.connect(uniSwapAddress.toString(), createWeb3Provider(provider)),
     );
->>>>>>> f137fa40
   }
 
   // @dev This function should be implemented for stateful bridges. It should return an array of AssetValue's
@@ -74,11 +52,7 @@
     let tickLower = BigNumber.from(data[0]);
     let tickUpper = BigNumber.from(data[1]);
     let fee = BigNumber.from(data[2]);
-<<<<<<< HEAD
-    const auxData = await this.bridge.packData(tickLower, tickUpper, fee);
-=======
     const auxData = await this.bridgeContract.packData(tickLower, tickUpper, fee);
->>>>>>> f137fa40
 
     return [auxData.toBigInt()];
   }
@@ -163,32 +137,11 @@
       BigNumber.from(1),
       BigNumber.from(auxData),
     ]);
-    //console.log(payload)
     iface = new Interface(['function staticcall(address _to, bytes calldata _data) returns (bytes memory)']);
-<<<<<<< HEAD
-    const data = await this.bridge.staticcall(this.bridge.address, calldata);
-    let abiCoder = defaultAbiCoder;
-    const convertOutput = await abiCoder.decode(['uint256', 'uint256', 'bool'], data);
-    return [convertOutput[0], convertOutput[1]];
-=======
     const data = await this.bridgeContract.staticcall(this.bridgeContract.address, calldata);
     let abiCoder = defaultAbiCoder;
     const convertOutput = await abiCoder.decode(['uint256', 'uint256', 'bool'], data);
     return [convertOutput[0], convertOutput[1]];
-  }
-
-  async getExpectedYearlyOuput(
-    inputAssetA: AztecAsset,
-    inputAssetB: AztecAsset,
-    outputAssetA: AztecAsset,
-    outputAssetB: AztecAsset,
-    auxData: bigint,
-    precision: bigint,
-  ): Promise<bigint[]> {
-    //this bridge is synchronous
-    //return 0 or else return getExpectedOutput()
-    return [0n];
->>>>>>> f137fa40
   }
 
   async getMarketSize(
@@ -221,11 +174,7 @@
       inB = inputAssetB.erc20Address;
     }
 
-<<<<<<< HEAD
-    let balances = await this.bridge.getLiquidity(inA, inB, BigNumber.from(auxData));
-=======
     let balances = await this.bridgeContract.getLiquidity(inA, inB, BigNumber.from(auxData));
->>>>>>> f137fa40
 
     return [
       {
