--- conflicted
+++ resolved
@@ -1,15 +1,4 @@
-<<<<<<< HEAD
-import {
-  AssetValue,
-  AuxDataConfig,
-  AztecAsset,
-  SolidityType,
-  BridgeDataFieldGetters,
-  AztecAssetType,
-} from '../bridge-data';
-=======
-import { AssetValue, AuxDataConfig, AztecAsset, SolidityType, AztecAssetType, YieldBridgeData } from '../bridge-data';
->>>>>>> f137fa40
+import { AssetValue, AuxDataConfig, AztecAsset, SolidityType, AztecAssetType, BridgeDataFieldGetters } from '../bridge-data';
 
 import {
   IWstETH,
@@ -22,14 +11,7 @@
 import { createWeb3Provider, EthereumProvider } from '../aztec/provider';
 import { EthAddress } from '../aztec/eth_address';
 
-<<<<<<< HEAD
 export class LidoBridgeData implements BridgeDataFieldGetters {
-  private wstETHContract: IWstETH;
-  private lidoOracleContract: ILidoOracle;
-  private curvePoolContract: ICurvePool;
-=======
-export class LidoBridgeData implements YieldBridgeData {
->>>>>>> f137fa40
   public scalingFactor: bigint = 1n * 10n ** 18n;
 
   private constructor(
